use assert_matches::assert_matches;
use hedera::{
    ContractCreateTransaction,
    ContractDeleteTransaction,
    ContractFunctionParameters,
    ContractInfoQuery,
    Key,
    Status,
};

use super::bytecode_file_id;
use crate::common::{
    setup_nonfree,
    TestEnvironment,
};

#[tokio::test]
async fn basic() -> anyhow::Result<()> {
    let Some(TestEnvironment { config, client }) = setup_nonfree() else {
        return Ok(());
    };

    let Some(op) = &config.operator else {
        log::debug!("skipping test due to missing operator");
        return Ok(());
    };

    let file_id = bytecode_file_id(&client, op.private_key.public_key()).await?;

    let contract_id = ContractCreateTransaction::new()
        .admin_key(op.private_key.public_key())
        .gas(200_000)
        .constructor_parameters(
            ContractFunctionParameters::new().add_string("Hello from Hedera.").to_bytes(None),
        )
        .bytecode_file_id(file_id)
        .contract_memo("[e2e::ContractCreateTransaction]")
        .execute(&client)
        .await?
        .get_receipt(&client)
        .await?
        .contract_id
        .unwrap();

    let info = ContractInfoQuery::new().contract_id(contract_id).execute(&client).await?;

    assert_eq!(info.contract_id, contract_id);
    assert_eq!(info.account_id.to_string(), info.contract_id.to_string());
    assert_eq!(info.admin_key, Some(Key::Single(op.private_key.public_key())));
    assert_eq!(info.storage, 128);
    assert_eq!(info.contract_memo, "[e2e::ContractCreateTransaction]");

    ContractDeleteTransaction::new()
        .transfer_account_id(op.account_id)
        .contract_id(contract_id)
        .execute(&client)
        .await?
        .get_receipt(&client)
        .await?;

    Ok(())
}

#[tokio::test]
async fn no_admin_key() -> anyhow::Result<()> {
    let Some(TestEnvironment { config, client }) = setup_nonfree() else {
        return Ok(());
    };

    let Some(op) = &config.operator else {
        log::debug!("skipping test due to missing operator");
        return Ok(());
    };

    let file_id = bytecode_file_id(&client, op.private_key.public_key()).await?;

    let contract_id = ContractCreateTransaction::new()
        .gas(200_000)
        .constructor_parameters(
            ContractFunctionParameters::new().add_string("Hello from Hedera.").to_bytes(None),
        )
        .bytecode_file_id(file_id)
        .contract_memo("[e2e::ContractCreateTransaction]")
        .execute(&client)
        .await?
        .get_receipt(&client)
        .await?
        .contract_id
        .unwrap();

    let info = ContractInfoQuery::new().contract_id(contract_id).execute(&client).await?;

    assert_eq!(info.contract_id, contract_id);
    assert_eq!(info.account_id.to_string(), info.contract_id.to_string());
    assert!(info.admin_key.is_some());
    assert_eq!(info.storage, 128);
    assert_eq!(info.contract_memo, "[e2e::ContractCreateTransaction]");

    Ok(())
}

#[tokio::test]
async fn unset_gas_fails() -> anyhow::Result<()> {
    let Some(TestEnvironment { config, client }) = setup_nonfree() else {
        return Ok(());
    };

    let Some(op) = &config.operator else {
        log::debug!("skipping test due to missing operator");
        return Ok(());
    };

    let file_id = bytecode_file_id(&client, op.private_key.public_key()).await?;

    let res = ContractCreateTransaction::new()
        .constructor_parameters(
            ContractFunctionParameters::new().add_string("Hello from Hedera.").to_bytes(None),
        )
        .bytecode_file_id(file_id)
        .contract_memo("[e2e::ContractCreateTransaction]")
        .execute(&client)
        .await;

    assert_matches!(
        res,
<<<<<<< HEAD
        Err(hedera::Error::TransactionPreCheckStatus {
            status: Status::InsufficientGas,
            transaction_id: _
        })
=======
        Err(hedera::Error::TransactionPreCheckStatus { status: Status::InsufficientGas, .. })
>>>>>>> a755e58d
    );

    Ok(())
}

#[tokio::test]
async fn constructor_parameters_unset_fails() -> anyhow::Result<()> {
    let Some(TestEnvironment { config, client }) = setup_nonfree() else {
        return Ok(());
    };

    let Some(op) = &config.operator else {
        log::debug!("skipping test due to missing operator");
        return Ok(());
    };

    let file_id = bytecode_file_id(&client, op.private_key.public_key()).await?;

    let res = ContractCreateTransaction::new()
        .gas(200_000)
        .bytecode_file_id(file_id)
        .contract_memo("[e2e::ContractCreateTransaction]")
        .execute(&client)
        .await?
        .get_receipt(&client)
        .await;

    assert_matches!(
        res,
        Err(hedera::Error::ReceiptStatus { status: Status::ContractRevertExecuted, .. })
    );

    Ok(())
}

#[tokio::test]
async fn bytecode_file_id_unset_fails() -> anyhow::Result<()> {
    let Some(TestEnvironment { config: _, client }) = setup_nonfree() else {
        return Ok(());
    };

    let res = ContractCreateTransaction::new()
        .gas(200_000)
        .constructor_parameters(
            ContractFunctionParameters::new().add_string("Hello from Hedera.").to_bytes(None),
        )
        .contract_memo("[e2e::ContractCreateTransaction]")
        .execute(&client)
        .await?
        .get_receipt(&client)
        .await;

    assert_matches!(res, Err(hedera::Error::ReceiptStatus { status: Status::InvalidFileId, .. }));

    Ok(())
}<|MERGE_RESOLUTION|>--- conflicted
+++ resolved
@@ -123,14 +123,7 @@
 
     assert_matches!(
         res,
-<<<<<<< HEAD
-        Err(hedera::Error::TransactionPreCheckStatus {
-            status: Status::InsufficientGas,
-            transaction_id: _
-        })
-=======
         Err(hedera::Error::TransactionPreCheckStatus { status: Status::InsufficientGas, .. })
->>>>>>> a755e58d
     );
 
     Ok(())
